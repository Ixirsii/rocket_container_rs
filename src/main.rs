//! A solution for Bottle Rocket Studio's Rocket Container coding challenge.

#[macro_use]
extern crate rocket;

use std::sync::Arc;

use rocket_container::{
    controller::{get_advertisements, get_container, get_images, get_videos, list_containers},
    repository::{
        advertisement::AdvertisementRepository, client::Client, image::ImageRepository,
        video::VideoRepository,
    },
    service::{
        advertisement::AdvertisementService, container::ContainerService, image::ImageService,
        video::VideoService,
    },
};

/// Main function for a Rocket application.
#[launch]
pub fn rocket() -> _ {
    let container_service: ContainerService = get_container_service();

    rocket::build().manage(container_service).mount(
        "/",
        routes![
            get_advertisements,
            get_container,
            get_images,
            get_videos,
            list_containers
        ],
    )
}

fn get_container_service() -> ContainerService {
    let client: Arc<Client> = Arc::new(Client::default());
    let advertisement_service: AdvertisementService =
        AdvertisementService::new(AdvertisementRepository::new(Arc::clone(&client)));
    let image_service: ImageService = ImageService::new(ImageRepository::new(Arc::clone(&client)));
    let video_service: VideoService = VideoService::new(VideoRepository::new(client));
    let container_service: ContainerService =
        ContainerService::new(advertisement_service, image_service, video_service);

<<<<<<< HEAD
    ContainerService::new(advertisement_service, image_service, video_service)
=======
    rocket::build().manage(container_service).mount(
        "/",
        routes![
            get_advertisements,
            get_container,
            get_images,
            get_videos,
            list_containers
        ],
    )
>>>>>>> cab866f0
}

/* ******************************************* Tests ******************************************** */

#[cfg(test)]
mod test {
    use rocket::http::Status;
    use rocket::local::blocking::Client;

    use super::rocket;

    #[test]
    fn get_container() {
        // Given
        let client = Client::tracked(rocket()).expect("valid rocket instance");

        // When
        let response = client.get("/containers/0").dispatch();

        // Then
        assert_eq!(response.status(), Status::Ok);
    }

    #[test]
    fn get_advertisements() {
        // Given
        let client = Client::tracked(rocket()).expect("valid rocket instance");

        // When
        let response = client.get("/containers/0/ads").dispatch();

        // Then
        assert_eq!(response.status(), Status::Ok);
    }

    #[test]
    fn get_container() {
        // Given
        let client = Client::tracked(rocket()).expect("valid rocket instance");

        // When
        let response = client.get("/containers/0").dispatch();

        // Then
        assert_eq!(response.status(), Status::Ok);
    }
}<|MERGE_RESOLUTION|>--- conflicted
+++ resolved
@@ -43,9 +43,6 @@
     let container_service: ContainerService =
         ContainerService::new(advertisement_service, image_service, video_service);
 
-<<<<<<< HEAD
-    ContainerService::new(advertisement_service, image_service, video_service)
-=======
     rocket::build().manage(container_service).mount(
         "/",
         routes![
@@ -56,7 +53,6 @@
             list_containers
         ],
     )
->>>>>>> cab866f0
 }
 
 /* ******************************************* Tests ******************************************** */

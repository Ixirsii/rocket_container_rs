//! Rocket Container controller layer.

use log::{error, trace};
use rocket::{get, serde::json::Json, Responder, State};
use serde::Serialize;

use crate::service::{
    advertisement::Advertisement,
    container::{Container, ContainerService},
    image::Image,
    video::Video,
};

/* ************************************** Error Responder *************************************** */

/// Error Responder.
///
/// # Examples
///
/// ```rust
/// use rocket_container::service::advertisement::Advertisement;
///
/// use rocket_container::{
///     controller::{Error, ErrorResponse, Result},
<<<<<<< HEAD
///     service::advertisement::Advertisement
=======
///     service::types::advertisement::Advertisement
>>>>>>> cab866f0
/// };
/// use rocket::serde::json::Json;
///
/// let error: Result<Advertisement> = Err(Error::InternalServiceError(Json(ErrorResponse {
///     message: "No advertisements found for this container".to_string(),
/// })));
/// ```
#[derive(Debug, Responder)]
pub enum Error {
    /// 400 - Bad Request.
    #[response(status = 400, content_type = "json")]
    BadRequest(Json<ErrorResponse>),
    /// 404 - Not Found.
    #[response(status = 404, content_type = "json")]
    NotFound(Json<ErrorResponse>),
    /// 500 - Internal Server Error.
    #[response(status = 500, content_type = "json")]
    InternalServiceError(Json<ErrorResponse>),
}

/* ************************************** Error Response **************************************** */

/// Error Response.
///
/// # Examples
///
/// ```rust
/// use rocket_container::{
///     controller::{Error, ErrorResponse, Result},
///     service::advertisement::Advertisement
/// };
/// use rocket::serde::json::Json;
///
/// let error: Result<Advertisement> = Err(Error::InternalServiceError(Json(ErrorResponse {
///     message: "No advertisements found for this container".to_string(),
/// })));
/// ```
#[derive(Debug, Serialize, Responder)]
pub struct ErrorResponse {
    /// Error message.
    pub message: String,
}

/* ************************************** Request Result **************************************** */

/// Controller result.
///
/// An alias for [`std::result::Result`] where Ok is a [`Json`] of `T` and Err is an [`Error`].
///
/// # Examples
///
/// ```rust
/// use rocket_container::{
///     controller::{Error, ErrorResponse, Result},
///     service::advertisement::Advertisement
/// };
/// use rocket::serde::json::Json;
///
/// let ok: Result<Advertisement> = Ok(Json(advertisement));
/// ```
///
/// ```rust
/// use rocket_container::{
///     controller::{Error, ErrorResponse, Result},
///     service::advertisement::Advertisement
/// };
/// use rocket::serde::json::Json;
///
/// let error: Result<Advertisement> = Err(Error::InternalServiceError(Json(ErrorResponse {
///     message: "No advertisements found for this container".to_string(),
/// })));
/// ```
pub type Result<T> = std::result::Result<Json<T>, Error>;

/* ************************************** GET /containers *************************************** */

/// GET /containers.
///
/// Controller for getting all containers.
///
/// # Examples
///
/// ```rust
/// #[macro_use]
/// extern crate rocket;
///
/// use rocket_container::{
<<<<<<< HEAD
///     controller::get_advertisements,
=======
///     controller::list_containers,
>>>>>>> cab866f0
///     service::container::ContainerService,
/// };
///
/// #[launch]
/// pub fn rocket() -> _ {
///     let container_service: ContainerService = ContainerService::default();
///
///     rocket::build()
///         .manage(container_service)
<<<<<<< HEAD
///         .mount( "/", routes![get_advertisements])
/// }
/// ```
#[get("/containers/<container_id>/ads")]
pub async fn get_advertisements(
    container_id: u32,
    service: &State<ContainerService>,
) -> Result<Vec<Advertisement>> {
    trace!("GET /containers/{}/ads", container_id);

    match service.inner().list_advertisements(container_id).await {
        Ok(advertisements) => Ok(Json(advertisements)),
        Err(error) => {
            error!(
                "Error while listing advertisements by container {} {}",
                container_id, error
            );
=======
///         .mount("/", routes![list_containers])
/// }
/// ```
#[get("/containers")]
pub async fn list_containers(service: &State<ContainerService>) -> Result<Vec<Container>> {
    trace!("GET /containers");
>>>>>>> cab866f0

    todo!("list_containers")
}

/* ****************************** GET /containers/<container_id> ******************************** */

/// GET /containers/<container_id>.
///
/// Controller for getting a container by ID.
///
/// # Examples
///
/// ```rust
/// #[macro_use]
/// extern crate rocket;
///
/// use rocket_container::{
///     controller::get_container,
///     service::container::ContainerService,
/// };
///
/// #[launch]
/// pub fn rocket() -> _ {
///     let container_service: ContainerService = ContainerService::default();
///
///     rocket::build()
///         .manage(container_service)
///         .mount("/", routes![get_container])
/// }
/// ```
#[get("/containers/<container_id>")]
pub async fn get_container(
    container_id: u32,
    service: &State<ContainerService>,
) -> Result<Container> {
    trace!("GET /containers/{}", container_id);

    match service.inner().get_container(container_id).await {
        Ok(container) => Ok(Json(container)),
        Err(error) => {
            error!("Error while getting container {} {}", container_id, error);

            Err(Error::InternalServiceError(Json(ErrorResponse {
<<<<<<< HEAD
                message: "No advertisements found for this container".to_string(),
=======
                message: "Error getting container".to_string(),
>>>>>>> cab866f0
            })))
        }
    }
}

/* ***************************** GET /containers/<container_id>/ads ***************************** */

/// GET /containers/<container_id>/ads.
///
/// Controller for getting all advertisements for a container.
///
/// # Examples
///
/// ```rust
/// #[macro_use]
/// extern crate rocket;
///
/// use rocket_container::{
<<<<<<< HEAD
///     controller::get_images,
=======
///     controller::get_advertisements,
>>>>>>> cab866f0
///     service::container::ContainerService,
/// };
///
/// #[launch]
/// pub fn rocket() -> _ {
///     let container_service: ContainerService = ContainerService::default();
///
///     rocket::build()
///         .manage(container_service)
<<<<<<< HEAD
///         .mount("/", routes![get_images])
/// }
/// ```
#[get("/containers/<container_id>/images")]
pub async fn get_images(
    container_id: u32,
    service: &State<ContainerService>,
) -> Result<Vec<Image>> {
    trace!("GET /containers/{}/images", container_id);
=======
///         .mount( "/", routes![get_advertisements])
/// }
/// ```
#[get("/containers/<container_id>/ads")]
pub async fn get_advertisements(
    container_id: u32,
    service: &State<ContainerService>,
) -> Result<Vec<Advertisement>> {
    trace!("GET /containers/{}/ads", container_id);
>>>>>>> cab866f0

    match service.inner().list_advertisements(container_id).await {
        Ok(advertisements) => Ok(Json(advertisements)),
        Err(error) => {
            error!(
                "Error while listing advertisements by container {} {}",
                container_id, error
            );

            Err(Error::InternalServiceError(Json(ErrorResponse {
                message: "Error getting advertisements".to_string(),
            })))
        }
    }
}

/* *************************** GET /containers/<container_id>/images **************************** */

/// GET /containers/<container_id>/images.
///
/// Controller for getting all images for a container.
///
/// # Examples
///
/// ```rust
/// #[macro_use]
/// extern crate rocket;
///
/// use rocket_container::{
<<<<<<< HEAD
///     controller::get_videos,
=======
///     controller::get_images,
>>>>>>> cab866f0
///     service::container::ContainerService,
/// };
///
/// #[launch]
/// pub fn rocket() -> _ {
///     let container_service: ContainerService = ContainerService::default();
///
///     rocket::build()
///         .manage(container_service)
<<<<<<< HEAD
///         .mount("/", routes![get_videos])
/// }
/// ```
#[get("/containers/<container_id>/videos")]
pub async fn get_videos(
    container_id: u32,
    service: &State<ContainerService>,
) -> Result<Vec<Video>> {
    trace!("GET /containers/{}/videos", container_id);
=======
///         .mount("/", routes![get_images])
/// }
/// ```
#[get("/containers/<container_id>/images")]
pub async fn get_images(
    container_id: u32,
    service: &State<ContainerService>,
) -> Result<Vec<Image>> {
    trace!("GET /containers/{}/images", container_id);
>>>>>>> cab866f0

    todo!("get_images")
}

/* *************************** GET /containers/<container_id>/videos **************************** */

/// GET /containers/<container_id>/videos.
///
/// Controller for getting all videos for a container.
///
/// # Examples
///
/// ```rust
/// #[macro_use]
/// extern crate rocket;
///
/// use rocket_container::{
<<<<<<< HEAD
///     controller::list_containers,
=======
///     controller::get_videos,
>>>>>>> cab866f0
///     service::container::ContainerService,
/// };
///
/// #[launch]
/// pub fn rocket() -> _ {
///     let container_service: ContainerService = ContainerService::default();
///
///     rocket::build()
///         .manage(container_service)
<<<<<<< HEAD
///         .mount("/", routes![list_containers])
/// }
/// ```
#[get("/containers")]
pub async fn list_containers(service: &State<ContainerService>) -> Result<Vec<Container>> {
    trace!("GET /containers");
=======
///         .mount("/", routes![get_videos])
/// }
/// ```
#[get("/containers/<container_id>/videos")]
pub async fn get_videos(
    container_id: u32,
    service: &State<ContainerService>,
) -> Result<Vec<Video>> {
    trace!("GET /containers/{}/videos", container_id);
>>>>>>> cab866f0

    todo!("get_videos")
}<|MERGE_RESOLUTION|>--- conflicted
+++ resolved
@@ -22,11 +22,7 @@
 ///
 /// use rocket_container::{
 ///     controller::{Error, ErrorResponse, Result},
-<<<<<<< HEAD
-///     service::advertisement::Advertisement
-=======
 ///     service::types::advertisement::Advertisement
->>>>>>> cab866f0
 /// };
 /// use rocket::serde::json::Json;
 ///
@@ -114,21 +110,94 @@
 /// extern crate rocket;
 ///
 /// use rocket_container::{
-<<<<<<< HEAD
+///     controller::list_containers,
+///     service::container::ContainerService,
+/// };
+///
+/// #[launch]
+/// pub fn rocket() -> _ {
+///     let container_service: ContainerService = ContainerService::default();
+///
+///     rocket::build()
+///         .manage(container_service)
+///         .mount("/", routes![list_containers])
+/// }
+/// ```
+#[get("/containers")]
+pub async fn list_containers(service: &State<ContainerService>) -> Result<Vec<Container>> {
+    trace!("GET /containers");
+
+    todo!("list_containers")
+}
+
+/* ****************************** GET /containers/<container_id> ******************************** */
+
+/// GET /containers/<container_id>.
+///
+/// Controller for getting a container by ID.
+///
+/// # Examples
+///
+/// ```rust
+/// #[macro_use]
+/// extern crate rocket;
+///
+/// use rocket_container::{
+///     controller::get_container,
+///     service::container::ContainerService,
+/// };
+///
+/// #[launch]
+/// pub fn rocket() -> _ {
+///     let container_service: ContainerService = ContainerService::default();
+///
+///     rocket::build()
+///         .manage(container_service)
+///         .mount("/", routes![get_container])
+/// }
+/// ```
+#[get("/containers/<container_id>")]
+pub async fn get_container(
+    container_id: u32,
+    service: &State<ContainerService>,
+) -> Result<Container> {
+    trace!("GET /containers/{}", container_id);
+
+    match service.inner().get_container(container_id).await {
+        Ok(container) => Ok(Json(container)),
+        Err(error) => {
+            error!("Error while getting container {} {}", container_id, error);
+
+            Err(Error::InternalServiceError(Json(ErrorResponse {
+                message: "Error getting container".to_string(),
+            })))
+        }
+    }
+}
+
+/* ***************************** GET /containers/<container_id>/ads ***************************** */
+
+/// GET /containers/<container_id>/ads.
+///
+/// Controller for getting all advertisements for a container.
+///
+/// # Examples
+///
+/// ```rust
+/// #[macro_use]
+/// extern crate rocket;
+///
+/// use rocket_container::{
 ///     controller::get_advertisements,
-=======
-///     controller::list_containers,
->>>>>>> cab866f0
-///     service::container::ContainerService,
-/// };
-///
-/// #[launch]
-/// pub fn rocket() -> _ {
-///     let container_service: ContainerService = ContainerService::default();
-///
-///     rocket::build()
-///         .manage(container_service)
-<<<<<<< HEAD
+///     service::container::ContainerService,
+/// };
+///
+/// #[launch]
+/// pub fn rocket() -> _ {
+///     let container_service: ContainerService = ContainerService::default();
+///
+///     rocket::build()
+///         .manage(container_service)
 ///         .mount( "/", routes![get_advertisements])
 /// }
 /// ```
@@ -146,123 +215,6 @@
                 "Error while listing advertisements by container {} {}",
                 container_id, error
             );
-=======
-///         .mount("/", routes![list_containers])
-/// }
-/// ```
-#[get("/containers")]
-pub async fn list_containers(service: &State<ContainerService>) -> Result<Vec<Container>> {
-    trace!("GET /containers");
->>>>>>> cab866f0
-
-    todo!("list_containers")
-}
-
-/* ****************************** GET /containers/<container_id> ******************************** */
-
-/// GET /containers/<container_id>.
-///
-/// Controller for getting a container by ID.
-///
-/// # Examples
-///
-/// ```rust
-/// #[macro_use]
-/// extern crate rocket;
-///
-/// use rocket_container::{
-///     controller::get_container,
-///     service::container::ContainerService,
-/// };
-///
-/// #[launch]
-/// pub fn rocket() -> _ {
-///     let container_service: ContainerService = ContainerService::default();
-///
-///     rocket::build()
-///         .manage(container_service)
-///         .mount("/", routes![get_container])
-/// }
-/// ```
-#[get("/containers/<container_id>")]
-pub async fn get_container(
-    container_id: u32,
-    service: &State<ContainerService>,
-) -> Result<Container> {
-    trace!("GET /containers/{}", container_id);
-
-    match service.inner().get_container(container_id).await {
-        Ok(container) => Ok(Json(container)),
-        Err(error) => {
-            error!("Error while getting container {} {}", container_id, error);
-
-            Err(Error::InternalServiceError(Json(ErrorResponse {
-<<<<<<< HEAD
-                message: "No advertisements found for this container".to_string(),
-=======
-                message: "Error getting container".to_string(),
->>>>>>> cab866f0
-            })))
-        }
-    }
-}
-
-/* ***************************** GET /containers/<container_id>/ads ***************************** */
-
-/// GET /containers/<container_id>/ads.
-///
-/// Controller for getting all advertisements for a container.
-///
-/// # Examples
-///
-/// ```rust
-/// #[macro_use]
-/// extern crate rocket;
-///
-/// use rocket_container::{
-<<<<<<< HEAD
-///     controller::get_images,
-=======
-///     controller::get_advertisements,
->>>>>>> cab866f0
-///     service::container::ContainerService,
-/// };
-///
-/// #[launch]
-/// pub fn rocket() -> _ {
-///     let container_service: ContainerService = ContainerService::default();
-///
-///     rocket::build()
-///         .manage(container_service)
-<<<<<<< HEAD
-///         .mount("/", routes![get_images])
-/// }
-/// ```
-#[get("/containers/<container_id>/images")]
-pub async fn get_images(
-    container_id: u32,
-    service: &State<ContainerService>,
-) -> Result<Vec<Image>> {
-    trace!("GET /containers/{}/images", container_id);
-=======
-///         .mount( "/", routes![get_advertisements])
-/// }
-/// ```
-#[get("/containers/<container_id>/ads")]
-pub async fn get_advertisements(
-    container_id: u32,
-    service: &State<ContainerService>,
-) -> Result<Vec<Advertisement>> {
-    trace!("GET /containers/{}/ads", container_id);
->>>>>>> cab866f0
-
-    match service.inner().list_advertisements(container_id).await {
-        Ok(advertisements) => Ok(Json(advertisements)),
-        Err(error) => {
-            error!(
-                "Error while listing advertisements by container {} {}",
-                container_id, error
-            );
 
             Err(Error::InternalServiceError(Json(ErrorResponse {
                 message: "Error getting advertisements".to_string(),
@@ -284,21 +236,52 @@
 /// extern crate rocket;
 ///
 /// use rocket_container::{
-<<<<<<< HEAD
+///     controller::get_images,
+///     service::container::ContainerService,
+/// };
+///
+/// #[launch]
+/// pub fn rocket() -> _ {
+///     let container_service: ContainerService = ContainerService::default();
+///
+///     rocket::build()
+///         .manage(container_service)
+///         .mount("/", routes![get_images])
+/// }
+/// ```
+#[get("/containers/<container_id>/images")]
+pub async fn get_images(
+    container_id: u32,
+    service: &State<ContainerService>,
+) -> Result<Vec<Image>> {
+    trace!("GET /containers/{}/images", container_id);
+
+    todo!("get_images")
+}
+
+/* *************************** GET /containers/<container_id>/videos **************************** */
+
+/// GET /containers/<container_id>/videos.
+///
+/// Controller for getting all videos for a container.
+///
+/// # Examples
+///
+/// ```rust
+/// #[macro_use]
+/// extern crate rocket;
+///
+/// use rocket_container::{
 ///     controller::get_videos,
-=======
-///     controller::get_images,
->>>>>>> cab866f0
-///     service::container::ContainerService,
-/// };
-///
-/// #[launch]
-/// pub fn rocket() -> _ {
-///     let container_service: ContainerService = ContainerService::default();
-///
-///     rocket::build()
-///         .manage(container_service)
-<<<<<<< HEAD
+///     service::container::ContainerService,
+/// };
+///
+/// #[launch]
+/// pub fn rocket() -> _ {
+///     let container_service: ContainerService = ContainerService::default();
+///
+///     rocket::build()
+///         .manage(container_service)
 ///         .mount("/", routes![get_videos])
 /// }
 /// ```
@@ -308,66 +291,6 @@
     service: &State<ContainerService>,
 ) -> Result<Vec<Video>> {
     trace!("GET /containers/{}/videos", container_id);
-=======
-///         .mount("/", routes![get_images])
-/// }
-/// ```
-#[get("/containers/<container_id>/images")]
-pub async fn get_images(
-    container_id: u32,
-    service: &State<ContainerService>,
-) -> Result<Vec<Image>> {
-    trace!("GET /containers/{}/images", container_id);
->>>>>>> cab866f0
-
-    todo!("get_images")
-}
-
-/* *************************** GET /containers/<container_id>/videos **************************** */
-
-/// GET /containers/<container_id>/videos.
-///
-/// Controller for getting all videos for a container.
-///
-/// # Examples
-///
-/// ```rust
-/// #[macro_use]
-/// extern crate rocket;
-///
-/// use rocket_container::{
-<<<<<<< HEAD
-///     controller::list_containers,
-=======
-///     controller::get_videos,
->>>>>>> cab866f0
-///     service::container::ContainerService,
-/// };
-///
-/// #[launch]
-/// pub fn rocket() -> _ {
-///     let container_service: ContainerService = ContainerService::default();
-///
-///     rocket::build()
-///         .manage(container_service)
-<<<<<<< HEAD
-///         .mount("/", routes![list_containers])
-/// }
-/// ```
-#[get("/containers")]
-pub async fn list_containers(service: &State<ContainerService>) -> Result<Vec<Container>> {
-    trace!("GET /containers");
-=======
-///         .mount("/", routes![get_videos])
-/// }
-/// ```
-#[get("/containers/<container_id>/videos")]
-pub async fn get_videos(
-    container_id: u32,
-    service: &State<ContainerService>,
-) -> Result<Vec<Video>> {
-    trace!("GET /containers/{}/videos", container_id);
->>>>>>> cab866f0
 
     todo!("get_videos")
 }
--- conflicted
+++ resolved
@@ -3,8 +3,6 @@
 //! Rocket Container's dependencies (Rocket Advertisement, Rocket Image, and Rocket Video) all
 //! return lists wrapped in an object. The only "data transformation" that happens at this layer
 //! is that the lists are unwrapped and returned directly.
-<<<<<<< HEAD
-=======
 //!
 //! # Types
 //!
@@ -15,7 +13,6 @@
 //!   [`AdvertisementDto`]s.
 //! - [`AdvertisementRepository`]: Wrapper around [`Client`] which calls Rocket Advertisement
 //!   service.
->>>>>>> cab866f0
 
 use std::{
     fmt::{Display, Formatter},

--- conflicted
+++ resolved
@@ -3,8 +3,6 @@
 //! Rocket Container's dependencies (Rocket Advertisement, Rocket Image, and Rocket Video) all
 //! return lists wrapped in an object. The only "data transformation" that happens at this layer
 //! is that the lists are unwrapped and returned directly.
-<<<<<<< HEAD
-=======
 //!
 //! # Types
 //!
@@ -12,7 +10,6 @@
 //! - [`ImagesDto`]: Rocket Image returns a list of images wrapped in an object. [`ImagesDto`]
 //!   models the wrapper object and contains only a list of [`ImageDto`]s.
 //! - [`ImageRepository`]: Wrapper around [`Client`] which calls Rocket Image service.
->>>>>>> cab866f0
 
 use std::{
     fmt::{Display, Formatter},

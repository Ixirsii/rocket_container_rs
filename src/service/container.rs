--- conflicted
+++ resolved
@@ -124,18 +124,6 @@
 ///
 /// Container service aggregates data from [`AdvertisementService`], [`ImageService`], and
 /// [`VideoService`] into containers by container ID.
-<<<<<<< HEAD
-///
-/// # Examples
-///
-/// ```rust
-/// use rocket_container::service::container::{Container, ContainerService};
-///
-/// let service: ContainerService = ContainerService::default();
-/// let containers: Vec<Container> = service.list_containers().await?;
-/// ```
-=======
->>>>>>> cab866f0
 #[derive(Default)]
 pub struct ContainerService {
     /// Advertisement service.
@@ -161,19 +149,6 @@
     }
 
     /// Get container by ID.
-<<<<<<< HEAD
-    ///
-    /// # Examples
-    ///
-    /// ```rust
-    /// use rocket_container::service::container::{Container, ContainerService};
-    ///
-    /// let container_id: u32 = 1;
-    /// let service: ContainerService = ContainerService::default();
-    /// let container: Container = service.get_container(container_id).await?;
-    /// ```
-=======
->>>>>>> cab866f0
     pub async fn get_container(&self, container_id: u32) -> Result<Container> {
         trace!("get_container: {}", container_id);
 
@@ -198,21 +173,7 @@
         ))
     }
 
-<<<<<<< HEAD
-    /// Wrapper function for [`AdvertisementService::list_advertisements_by_container`].
-    ///
-    /// # Examples
-    ///
-    /// ```rust
-    /// use rocket_container::service::{advertisement::Advertisement, container::ContainerService};
-    ///
-    /// let container_id: u32 = 1;
-    /// let service: ContainerService = ContainerService::default();
-    /// let advertisements: Vec<Advertisement> = service.list_advertisements(container_id).await?;
-    /// ```
-=======
     /// List all advertisements for a container.
->>>>>>> cab866f0
     pub async fn list_advertisements(&self, container_id: u32) -> Result<Vec<Advertisement>> {
         self.advertisement_service
             .list_advertisements_by_container(container_id)
@@ -220,18 +181,6 @@
     }
 
     /// Get all containers.
-<<<<<<< HEAD
-    ///
-    /// # Examples
-    ///
-    /// ```rust
-    /// use rocket_container::service::container::{Container, ContainerService};
-    ///
-    /// let service: ContainerService = ContainerService::default();
-    /// let containers: Vec<Container> = service.list_containers().await?;
-    /// ```
-=======
->>>>>>> cab866f0
     pub async fn list_containers(&self) -> Result<Vec<Container>> {
         trace!("list_containers");
 

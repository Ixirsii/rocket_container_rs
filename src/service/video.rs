//! Advertisement service.

extern crate futures;

use std::collections::HashMap;
use std::fmt::{Display, Formatter};

use futures::future;
use log::trace;
use serde::{Deserialize, Serialize};

use crate::{
    repository::video::{VideoDto, VideoRepository},
    service::group,
    types::{array_to_string, option_to_string, AssetType, Result, VideoType},
};

/* *************************************** AssetReference *************************************** */

/// Asset reference returned from Rocket Container.
///
/// Container service returns a variant of [`AssetReferenceDto`][1] with `id` field as a number and
/// without `container_id` field. [`AssetReferenceDto`][1]s returned from
/// [`video repository`][2] get converted into this type before being returned from the
/// controller.
///
<<<<<<< HEAD
/// # Examples
///
/// ```rust
/// use rocket_container::service::video::{AssetReference, VideoService};
///
/// let video_id: u32 = 1;
/// let service: VideoService = VideoService::default();
/// let assets: Vec<AssetReference> = service.list_asset_references(video_id).await?;
/// ```
///
/// [1]: [crate::repository::video::AssetReferenceDto]
=======
/// [1]: [crate::repository::types::video::AssetReferenceDto]
>>>>>>> cab866f0
/// [2]: [crate::repository::video]
#[derive(Clone, Debug, Deserialize, Eq, PartialEq, Serialize)]
#[serde(rename_all = "camelCase")]
pub struct AssetReference {
    /// Unique identifier for referenced asset.
    asset_id: u32,
    /// Type of asset.
    asset_type: AssetType,
}

impl AssetReference {
    /// Construct a new AssetReference.
    ///
    /// # Examples
    ///
    /// ```rust
    /// ```
    pub fn new(asset_id: u32, asset_type: AssetType) -> Self {
        AssetReference {
            asset_id,
            asset_type,
        }
    }
}

impl Display for AssetReference {
    fn fmt(&self, f: &mut Formatter<'_>) -> std::fmt::Result {
        write!(
            f,
            "AssetReference {{ asset_id: {}, asset_type: {} }}",
            self.asset_id, self.asset_type
        )
    }
}

/* ******************************************* Video ******************************************** */

/// Video asset returned from Rocket Container.
///
/// Container service returns a variant of [`VideoDto`][1] with `id` field as a number and
/// without `container_id` field. [`VideoDto`][1]s returned from
/// [`VideoRepository`] get converted into this type before being returned from the
/// controller.
///
<<<<<<< HEAD
/// # Examples
///
/// ```rust
/// use rocket_container::service::video::{Video, VideoService};
///
/// let container_id: u32 = 1;
/// let service: VideoService = VideoService::default();
/// let videos: Vec<Video> = service.list_videos_by_container(container_id).await?;
/// ```
///
/// [1]: [crate::repository::video::VideoDto]
=======
/// [1]: [crate::repository::types::video::VideoDto]
/// [2]: [crate::repository::video]
>>>>>>> cab866f0
#[derive(Clone, Debug, Deserialize, Eq, PartialEq, Serialize)]
#[serde(rename_all = "camelCase")]
pub struct Video {
    /// Video assets.
    assets: Vec<AssetReference>,
    /// Brief description of the video.
    description: String,
    /// Expiration date for video in ISO-8601 format.
    expiration_date: String,
    /// Unique video identifier.
    id: u32,
    /// URL for video playback.
    playback_url: String,
    /// Video title.
    title: String,
    /// Type of video.
    r#type: VideoType,
}

impl Video {
    /// Construct a new Video.
    pub fn new(
        assets: Vec<AssetReference>,
        description: String,
        expiration_date: String,
        id: u32,
        playback_url: String,
        title: String,
        r#type: VideoType,
    ) -> Self {
        Video {
            assets,
            description,
            expiration_date,
            id,
            playback_url,
            title,
            r#type,
        }
    }

    /// Construct a new [VideoBuilder].
    ///
    /// Alias for [VideoBuilder::new].
    pub fn builder(id: u32) -> VideoBuilder {
        VideoBuilder::new(id)
    }

    /// Get a [VideoBuilder] with values initialized from this [Video].
    pub fn to_builder(&self) -> VideoBuilder {
        VideoBuilder::new(self.id)
            .assets(self.assets.clone())
            .description(self.description.clone())
            .expiration_date(self.expiration_date.clone())
            .playback_url(self.playback_url.clone())
            .title(self.title.clone())
            .r#type(self.r#type.clone())
    }
}

impl Display for Video {
    fn fmt(&self, f: &mut Formatter<'_>) -> std::fmt::Result {
        write!(
            f,
            "Video {{ id: {}, title: {}, description: {}, expiration_date: {}, playback_url: {}, \
            type: {}, assets: {} }}",
            self.id,
            self.title,
            self.description,
            self.expiration_date,
            self.playback_url,
            self.r#type,
            self.assets.len()
        )
    }
}

/* **************************************** VideoBuilder **************************************** */

/// Builder class for [Video].
pub struct VideoBuilder {
    /// See [Video::assets].
    ///
    /// Initialized to empty [Vec].
    assets: Vec<AssetReference>,
    /// See [Video::description].
    ///
    /// Initialized to [None].
    description: Option<String>,
    /// See [Video::expiration_date].
    ///
    /// Initialized to [None].
    expiration_date: Option<String>,
    /// See [Video::id].
    ///
    /// Required value.
    id: u32,
    /// See [Video::playback_url].
    ///
    /// Initialized to [None].
    playback_url: Option<String>,
    /// See [Video::title].
    ///
    /// Initialized to [None].
    title: Option<String>,
    /// See [Video::r#type].
    ///
    /// Initialized to [None].
    r#type: Option<VideoType>,
}

impl VideoBuilder {
    /// Construct a new VideoBuilder.
    pub fn new(id: u32) -> Self {
        VideoBuilder {
            assets: Vec::new(),
            description: None,
            expiration_date: None,
            id,
            playback_url: None,
            title: None,
            r#type: None,
        }
    }

    /// Build a [Video].
    ///
    /// Builds a [Video], transferring ownership of the builder's internal state to the returned
    /// [Video].
    pub fn build(self) -> Video {
        Video {
            assets: self.assets,
            description: self.description.unwrap(),
            expiration_date: self.expiration_date.unwrap(),
            id: self.id,
            playback_url: self.playback_url.unwrap(),
            title: self.title.unwrap(),
            r#type: self.r#type.unwrap(),
        }
    }

    /// Build a [Video].
    ///
    /// Builds a [Video], cloning the builder's internal state.
    pub fn build_clone(&self) -> Video {
        Video {
            assets: self.assets.clone(),
            description: self.description.clone().unwrap(),
            expiration_date: self.expiration_date.clone().unwrap(),
            id: self.id,
            playback_url: self.playback_url.clone().unwrap(),
            title: self.title.clone().unwrap(),
            r#type: self.r#type.clone().unwrap(),
        }
    }

    /// Push an asset into `VideoBuilder::assets`.
    ///
    /// Singular form of [VideoBuilder::assets].
    pub fn asset(mut self, asset: AssetReference) -> Self {
        self.assets.push(asset);
        self
    }

    /// Set `VideoBuilder::assets`.
    pub fn assets(mut self, assets: Vec<AssetReference>) -> Self {
        self.assets = assets;
        self
    }

    /// Set `VideoBuilder::description`.
    pub fn description(mut self, description: String) -> Self {
        self.description = Some(description);
        self
    }

    /// Set `VideoBuilder::expiration_date`.
    pub fn expiration_date(mut self, expiration_date: String) -> Self {
        self.expiration_date = Some(expiration_date);
        self
    }

    /// Set `VideoBuilder::playback_url`.
    pub fn playback_url(mut self, playback_url: String) -> Self {
        self.playback_url = Some(playback_url);
        self
    }

    /// Set `VideoBuilder::title`.
    pub fn title(mut self, title: String) -> Self {
        self.title = Some(title);
        self
    }

    /// Set `VideoBuilder::r#type`.
    pub fn r#type(mut self, r#type: VideoType) -> Self {
        self.r#type = Some(r#type);
        self
    }
}

impl Display for VideoBuilder {
    fn fmt(&self, f: &mut Formatter<'_>) -> std::fmt::Result {
        write!(
            f,
            "VideoBuilder {{
                id: {},
                title: {},
                description: {},
                expiration_date: {},
                playback_url: {},
                type: {},
                assets: {}
            }}",
            self.id,
            option_to_string(&self.title),
            option_to_string(&self.description),
            option_to_string(&self.expiration_date),
            option_to_string(&self.playback_url),
            option_to_string(&self.r#type),
            array_to_string(&self.assets),
        )
    }
}

/* ****************************************** VideoMap ****************************************** */

/// Type alias for a [`HashMap`] of [`u32`] to [`Vec`]`<`[`Video`]`>`.
///
/// # Examples
///
/// ```rust
/// use rocket_container::service::video::{VideoMap, VideoService};
///
/// let service: VideoService = VideoService::default();
/// let videos: VideoMap = service.list_videos().await?;
/// ```
pub type VideoMap = HashMap<u32, Vec<Video>>;

/* **************************************** VideoService **************************************** */

/// Image service.
///
/// [`VideoService`] is the service layer wrapper for [`VideoRepository`]. It transforms
/// DTO types into domain types.
<<<<<<< HEAD
///
/// # Examples
///
/// ```rust
/// use rocket_container::service::video::{Video, VideoService};
///
/// let video_id: u32 = 1;
/// let service: VideoService = VideoService::default();
/// let video: Video = service.get_video(video_id).await?;
/// ```
=======
>>>>>>> cab866f0
#[derive(Default)]
pub struct VideoService {
    /// Repository layer that the service calls.
    video_repository: VideoRepository,
}

impl<'a> VideoService {
    //// Create a new [`VideoService`].
    pub fn new(video_repository: VideoRepository) -> Self {
        Self { video_repository }
    }

    /// Get video by ID from Rocket Video.
    ///
    /// # Examples
    ///
    /// ```rust
    /// use rocket_container::service::video::{Video, VideoService};
    ///
    /// let video_id: u32 = 1;
    /// let service: VideoService = VideoService::default();
    /// let video: Video = service.get_video(video_id).await?;
    /// ```
    pub async fn get_video(&self, video_id: u32) -> Result<Video> {
        trace!("VideoService::get_video {}", video_id);

        let assets: Vec<AssetReference> = self.list_asset_references(video_id).await?;
        let video: Video = VideoBuilder::from(self.video_repository.get_video(video_id).await?)
            .assets(assets)
            .build();

        Ok(video)
    }

    /// List all assets for a video from Rocket Video.
    ///
    /// # Examples
    ///
    /// ```rust
    /// use rocket_container::service::video::{AssetReference, VideoService};
    ///
    /// let video_id: u32 = 1;
    /// let service: VideoService = VideoService::default();
    /// let assets: Vec<AssetReference> = service.list_asset_references(video_id).await?;
    /// ```
    pub async fn list_asset_references(&self, video_id: u32) -> Result<Vec<AssetReference>> {
        trace!("VideoService::list_asset_references {}", video_id);

        let asset_references: Vec<AssetReference> = self
            .video_repository
            .list_asset_references(video_id)
            .await?
            .into_iter()
            .map(AssetReference::from)
            .collect();

        Ok(asset_references)
    }

    /// List all assets for a video, by type, from Rocket Video.
    ///
    /// # Examples
    ///
    /// ```rust
    /// use rocket_container::{service::video::{AssetReference, VideoService}, types::AssetType};
    ///
    /// let video_id: u32 = 1;
    /// let asset_type: AssetType = AssetType::Image;
    /// let service: VideoService = VideoService::default();
    /// let assets: Vec<AssetReference> =
    ///     service.list_asset_references_by_type(video_id, asset_type).await?;
    /// ```
    pub async fn list_asset_references_by_type(
        &self,
        video_id: u32,
        asset_type: AssetType,
    ) -> Result<Vec<AssetReference>> {
        trace!(
            "VideoService::list_asset_references_by_type ({}, {})",
            video_id,
            asset_type
        );

        let asset_references: Vec<AssetReference> = self
            .video_repository
            .list_asset_references_by_type(video_id, asset_type)
            .await?
            .into_iter()
            .map(AssetReference::from)
            .collect();

        Ok(asset_references)
    }

    /// List all videos from Rocket Video.
    ///
    /// # Examples
    ///
    /// ```rust
    /// use rocket_container::service::video::{VideoMap, VideoService};
    ///
    /// let service: VideoService = VideoService::default();
    /// let videos: VideoMap = service.list_videos().await?;
    /// ```
    pub async fn list_videos(&self) -> Result<VideoMap> {
        trace!("VideoService::list_videos");

        let images: Vec<(u32, Video)> = future::try_join_all(
            self.video_repository
                .list_videos()
                .await?
                .into_iter()
                .map(|video_dto| self.map_video_dto_to_tuple(video_dto)),
        )
        .await
        .unwrap();

        Ok(group(images.into_iter()))
    }

    /// List all videos for a container from Rocket Video.
    ///
    /// # Examples
    ///
    /// ```rust
    /// use rocket_container::service::video::{Video, VideoService};
    ///
    /// let container_id: u32 = 1;
    /// let service: VideoService = VideoService::default();
    /// let videos: Vec<Video> = service.list_videos_by_container(container_id).await?;
    /// ```
    pub async fn list_videos_by_container(&self, container_id: u32) -> Result<Vec<Video>> {
        trace!("VideoService::list_videos_by_container {}", container_id);

        let images: Vec<Video> = future::try_join_all(
            self.video_repository
                .list_videos_by_container(container_id)
                .await?
                .into_iter()
                .map(|video_dto| self.map_video_dto_to_video(video_dto)),
        )
        .await
        .unwrap();

        Ok(images)
    }

    /// List all videos by type from Rocket Video.
    ///
    /// # Examples
    ///
    /// ```rust
    /// use rocket_container::{service::video::{VideoMap, VideoService}, types::VideoType};
    ///
    /// let video_type: VideoType = VideoType::Movie;
    /// let service: VideoService = VideoService::default();
    /// let videos: VideoMap = service.list_videos_by_type(video_type).await?;
    /// ```
    pub async fn list_videos_by_type(&self, video_type: VideoType) -> Result<VideoMap> {
        trace!("VideoService::list_videos_by_type {}", video_type);

        let images: Vec<(u32, Video)> = future::try_join_all(
            self.video_repository
                .list_videos_by_type(video_type)
                .await?
                .into_iter()
                .map(|video_dto| self.map_video_dto_to_tuple(video_dto)),
        )
        .await
        .unwrap();

        Ok(group(images.into_iter()))
    }

    /// List all videos for a container, by type, from Rocket Video.
    ///
    /// # Examples
    ///
    /// ```rust
    /// use rocket_container::{service::video::{VideoMap, VideoService}, types::VideoType};
    ///
    /// let container_id: u32 = 1;
    /// let video_type: VideoType = VideoType::Movie;
    /// let service: VideoService = VideoService::default();
    /// let videos: VideoMap =
    ///     service.list_videos_by_container_and_type(container_id, video_type).await?;
    /// ```
    pub async fn list_videos_by_container_and_type(
        &self,
        container_id: u32,
        video_type: VideoType,
    ) -> Result<VideoMap> {
        trace!(
            "VideoService::list_videos_by_container_and_type ({}, {})",
            container_id,
            video_type
        );

        let images: Vec<(u32, Video)> = future::try_join_all(
            self.video_repository
                .list_videos_by_container_and_type(container_id, video_type)
                .await?
                .into_iter()
                .map(|video_dto| self.map_video_dto_to_tuple(video_dto)),
        )
        .await
        .unwrap();

        Ok(group(images.into_iter()))
    }

    /* ****************************** Private utility function ****************************** */

    async fn map_video_dto_to_video(&self, video_dto: VideoDto) -> Result<Video> {
        let assets: Vec<AssetReference> = self
            .list_asset_references(video_dto.id().parse().unwrap())
            .await?;

        Ok(VideoBuilder::from(video_dto).assets(assets).build())
    }

    async fn map_video_dto_to_tuple(&self, video_dto: VideoDto) -> Result<(u32, Video)> {
        let assets: Vec<AssetReference> = self
            .list_asset_references(video_dto.id().parse().unwrap())
            .await?;

        Ok((
            video_dto.container_id().parse().unwrap(),
            VideoBuilder::from(video_dto).assets(assets).build(),
        ))
    }
}

/* ******************************************* Tests ******************************************** */

#[cfg(test)]
mod test {
    use crate::{
        service::video::{AssetReference, Video, VideoMap},
        types::{AssetType, Result, VideoType},
    };

    use super::VideoService;

    #[tokio::test]
    async fn test_get_video() {
        // Given
        let service = VideoService::default();
        let video_id: u32 = 1301;
        let expected: Video = Video::new(
            Vec::new(),
            "Etiam vel augue. Vestibulum rutrum rutrum neque. Aenean auctor gravida sem."
                .to_string(),
            "".to_string(),
            1301,
            "/path/to/test1301.m3u8".to_string(),
            "My Family".to_string(),
            VideoType::Clip,
        );

        // When
        let result: Result<Video> = service.get_video(video_id).await;

        // Then
        match result {
            Ok(actual) => assert_eq!(expected, actual),
            Err(err) => panic!("Failed to get video with error: {}", err),
        }
    }

    #[tokio::test]
    async fn test_list_asset_references() {
        // Given
        let service = VideoService::default();
        let video_id: u32 = 1404;
        let expected: Vec<AssetReference> = vec![AssetReference::new(120, AssetType::Image)];

        // When
        let result: Result<Vec<AssetReference>> = service.list_asset_references(video_id).await;

        // Then
        match result {
            Ok(actual) => assert_eq!(expected, actual),
            Err(err) => panic!("Failed to list asset references with error: {}", err),
        }
    }

    #[tokio::test]
    async fn test_list_asset_references_by_type() {
        // Given
        let service = VideoService::default();
        let asset_type: AssetType = AssetType::Image;
        let video_id: u32 = 1404;
        let expected: Vec<AssetReference> = vec![AssetReference::new(120, AssetType::Image)];

        // When
        let result: Result<Vec<AssetReference>> = service
            .list_asset_references_by_type(video_id, asset_type)
            .await;

        // Then
        match result {
            Ok(actual) => assert_eq!(expected, actual),
            Err(err) => panic!("Failed to list asset references with error: {}", err),
        }
    }

    #[tokio::test]
    async fn test_list_videos() {
        // Given
        let service = VideoService::default();

        // When
        let result: Result<VideoMap> = service.list_videos().await;

        // Then
        match result {
            Ok(actual) => assert!(!actual.is_empty()),
            Err(err) => panic!("Failed to list videos with error: {}", err),
        }
    }

    #[tokio::test]
    async fn test_list_videos_by_container() {
        // Given
        let service = VideoService::default();
        let container_id: u32 = 0;

        // When
        let result: Result<Vec<Video>> = service.list_videos_by_container(container_id).await;

        // Then
        match result {
            Ok(actual) => assert!(!actual.is_empty()),
            Err(err) => panic!("Failed to list videos with error: {}", err),
        }
    }

    #[tokio::test]
    async fn test_list_videos_by_type() {
        // Given
        let service = VideoService::default();
        let video_type: VideoType = VideoType::Movie;

        // When
        let result: Result<VideoMap> = service.list_videos_by_type(video_type).await;

        // Then
        match result {
            Ok(actual) => assert!(!actual.is_empty()),
            Err(err) => panic!("Failed to list videos with error: {}", err),
        }
    }

    #[tokio::test]
    async fn test_list_videos_by_container_and_type() {
        // Given
        let service = VideoService::default();
        let container_id: u32 = 0;
        let video_type: VideoType = VideoType::Movie;

        // When
        let result: Result<VideoMap> = service
            .list_videos_by_container_and_type(container_id, video_type)
            .await;

        // Then
        match result {
            Ok(actual) => assert!(!actual.is_empty()),
            Err(err) => panic!("Failed to list videos with error: {}", err),
        }
    }
}<|MERGE_RESOLUTION|>--- conflicted
+++ resolved
@@ -24,21 +24,7 @@
 /// [`video repository`][2] get converted into this type before being returned from the
 /// controller.
 ///
-<<<<<<< HEAD
-/// # Examples
-///
-/// ```rust
-/// use rocket_container::service::video::{AssetReference, VideoService};
-///
-/// let video_id: u32 = 1;
-/// let service: VideoService = VideoService::default();
-/// let assets: Vec<AssetReference> = service.list_asset_references(video_id).await?;
-/// ```
-///
-/// [1]: [crate::repository::video::AssetReferenceDto]
-=======
 /// [1]: [crate::repository::types::video::AssetReferenceDto]
->>>>>>> cab866f0
 /// [2]: [crate::repository::video]
 #[derive(Clone, Debug, Deserialize, Eq, PartialEq, Serialize)]
 #[serde(rename_all = "camelCase")]
@@ -83,22 +69,8 @@
 /// [`VideoRepository`] get converted into this type before being returned from the
 /// controller.
 ///
-<<<<<<< HEAD
-/// # Examples
-///
-/// ```rust
-/// use rocket_container::service::video::{Video, VideoService};
-///
-/// let container_id: u32 = 1;
-/// let service: VideoService = VideoService::default();
-/// let videos: Vec<Video> = service.list_videos_by_container(container_id).await?;
-/// ```
-///
-/// [1]: [crate::repository::video::VideoDto]
-=======
 /// [1]: [crate::repository::types::video::VideoDto]
 /// [2]: [crate::repository::video]
->>>>>>> cab866f0
 #[derive(Clone, Debug, Deserialize, Eq, PartialEq, Serialize)]
 #[serde(rename_all = "camelCase")]
 pub struct Video {
@@ -344,19 +316,6 @@
 ///
 /// [`VideoService`] is the service layer wrapper for [`VideoRepository`]. It transforms
 /// DTO types into domain types.
-<<<<<<< HEAD
-///
-/// # Examples
-///
-/// ```rust
-/// use rocket_container::service::video::{Video, VideoService};
-///
-/// let video_id: u32 = 1;
-/// let service: VideoService = VideoService::default();
-/// let video: Video = service.get_video(video_id).await?;
-/// ```
-=======
->>>>>>> cab866f0
 #[derive(Default)]
 pub struct VideoService {
     /// Repository layer that the service calls.
